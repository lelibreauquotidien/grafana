package api

import (
	"context"
	"crypto/tls"
	"errors"
	"fmt"
	"net"
	"net/http"
	"os"
	"path"
	"path/filepath"
	"strings"
	"sync"

	"github.com/grafana/grafana/pkg/api/routing"
	httpstatic "github.com/grafana/grafana/pkg/api/static"
	"github.com/grafana/grafana/pkg/bus"
	"github.com/grafana/grafana/pkg/components/simplejson"
	"github.com/grafana/grafana/pkg/infra/localcache"
	"github.com/grafana/grafana/pkg/infra/log"
	"github.com/grafana/grafana/pkg/infra/remotecache"
	"github.com/grafana/grafana/pkg/infra/usagestats"
	"github.com/grafana/grafana/pkg/middleware"
	"github.com/grafana/grafana/pkg/models"
	"github.com/grafana/grafana/pkg/plugins"
	"github.com/grafana/grafana/pkg/plugins/backendplugin"
	_ "github.com/grafana/grafana/pkg/plugins/backendplugin/manager"
	"github.com/grafana/grafana/pkg/plugins/plugincontext"
	"github.com/grafana/grafana/pkg/plugins/plugindashboards"
	"github.com/grafana/grafana/pkg/services/accesscontrol"
	"github.com/grafana/grafana/pkg/services/alerting"
	"github.com/grafana/grafana/pkg/services/contexthandler"
	"github.com/grafana/grafana/pkg/services/datasourceproxy"
	"github.com/grafana/grafana/pkg/services/datasources"
	"github.com/grafana/grafana/pkg/services/hooks"
	"github.com/grafana/grafana/pkg/services/librarypanels"
	"github.com/grafana/grafana/pkg/services/live"
	"github.com/grafana/grafana/pkg/services/live/pushhttp"
	"github.com/grafana/grafana/pkg/services/login"
	"github.com/grafana/grafana/pkg/services/provisioning"
	"github.com/grafana/grafana/pkg/services/quota"
	"github.com/grafana/grafana/pkg/services/rendering"
	"github.com/grafana/grafana/pkg/services/search"
	"github.com/grafana/grafana/pkg/services/shorturls"
	"github.com/grafana/grafana/pkg/services/sqlstore"
	"github.com/grafana/grafana/pkg/setting"
	"github.com/grafana/grafana/pkg/tsdb"
	"github.com/grafana/grafana/pkg/util/errutil"

	"github.com/prometheus/client_golang/prometheus"
	"github.com/prometheus/client_golang/prometheus/promhttp"
	macaron "gopkg.in/macaron.v1"
)

type HTTPServer struct {
	log         log.Logger
	macaron     *macaron.Macaron
	context     context.Context
	httpSrv     *http.Server
	middlewares []macaron.Handler

	UsageStatsService      *usagestats.UsageStatsService
	PluginContextProvider  *plugincontext.Provider `inject:""`
	RouteRegister          routing.RouteRegister
	Bus                    bus.Bus
	RenderService          rendering.Service
	Cfg                    *setting.Cfg
	HooksService           *hooks.HooksService
	CacheService           *localcache.CacheService
	DatasourceCache        datasources.CacheService         `inject:""`
	AuthTokenService       models.UserTokenService          `inject:""`
	QuotaService           *quota.QuotaService              `inject:""`
	RemoteCacheService     *remotecache.RemoteCache         `inject:""`
	ProvisioningService    provisioning.ProvisioningService `inject:""`
	Login                  login.Service                    `inject:""`
	License                models.Licensing
	AccessControl          accesscontrol.AccessControl `inject:""`
	BackendPluginManager   backendplugin.Manager
	DataProxy              *datasourceproxy.DatasourceProxyService `inject:""`
<<<<<<< HEAD
	PluginRequestValidator models.PluginRequestValidator
	PluginManager          plugins.Manager
	SearchService          *search.SearchService          `inject:""`
	ShortURLService        *shorturls.ShortURLService     `inject:""`
	Live                   *live.GrafanaLive              `inject:""`
	LivePushGateway        *push.Gateway                  `inject:""`
	ContextHandler         *contexthandler.ContextHandler `inject:""`
	SQLStore               *sqlstore.SQLStore
	LibraryPanelService    *librarypanels.LibraryPanelService `inject:""`
	DataService            *tsdb.Service
	PluginDashboardService *plugindashboards.Service `inject:""`
	AlertEngine            *alerting.AlertEngine
=======
	PluginRequestValidator models.PluginRequestValidator           `inject:""`
	PluginManager          plugins.Manager                         `inject:""`
	SearchService          *search.SearchService                   `inject:""`
	ShortURLService        *shorturls.ShortURLService              `inject:""`
	Live                   *live.GrafanaLive                       `inject:""`
	LivePushGateway        *pushhttp.Gateway                       `inject:""`
	ContextHandler         *contexthandler.ContextHandler          `inject:""`
	SQLStore               *sqlstore.SQLStore                      `inject:""`
	LibraryPanelService    *librarypanels.LibraryPanelService      `inject:""`
	DataService            *tsdb.Service                           `inject:""`
	PluginDashboardService *plugindashboards.Service               `inject:""`
	AlertEngine            *alerting.AlertEngine                   `inject:""`
>>>>>>> 999f1398
	Listener               net.Listener
}

type ServerOptions struct {
	Listener net.Listener
}

func ProvideHTTPServer(opts ServerOptions, cfg *setting.Cfg, routeRegister routing.RouteRegister, bus bus.Bus,
	renderService rendering.Service, licensing models.Licensing, hooksService *hooks.HooksService,
	cacheService *localcache.CacheService, sqlStore *sqlstore.SQLStore,
	dataService *tsdb.Service, alertEngine *alerting.AlertEngine,
	usageStatsService *usagestats.UsageStatsService, pluginRequestValidator models.PluginRequestValidator,
	pluginManager plugins.Manager, backendPM backendplugin.Manager) *HTTPServer {
	macaron.Env = cfg.Env
	m := macaron.New()
	// automatically set HEAD for every GET
	m.SetAutoHead(true)

	hs := &HTTPServer{
		Cfg:                    cfg,
		RouteRegister:          routeRegister,
		Bus:                    bus,
		RenderService:          renderService,
		License:                licensing,
		HooksService:           hooksService,
		CacheService:           cacheService,
		SQLStore:               sqlStore,
		DataService:            dataService,
		AlertEngine:            alertEngine,
		UsageStatsService:      usageStatsService,
		PluginRequestValidator: pluginRequestValidator,
		PluginManager:          pluginManager,
		BackendPluginManager:   backendPM,
		log:                    log.New("http.server"),
		macaron:                m,
		Listener:               opts.Listener,
	}
	if hs.Listener != nil {
		hs.log.Debug("Using provided listener")
	}
	hs.registerRoutes()

	return hs
}

func (hs *HTTPServer) Init() error {
	return nil
}

func (hs *HTTPServer) AddMiddleware(middleware macaron.Handler) {
	hs.middlewares = append(hs.middlewares, middleware)
}

func (hs *HTTPServer) Run(ctx context.Context) error {
	hs.context = ctx

	hs.applyRoutes()

	// Remove any square brackets enclosing IPv6 addresses, a format we support for backwards compatibility
	host := strings.TrimSuffix(strings.TrimPrefix(hs.Cfg.HTTPAddr, "["), "]")
	hs.httpSrv = &http.Server{
		Addr:        net.JoinHostPort(host, hs.Cfg.HTTPPort),
		Handler:     hs.macaron,
		ReadTimeout: hs.Cfg.ReadTimeout,
	}
	switch hs.Cfg.Protocol {
	case setting.HTTP2Scheme:
		if err := hs.configureHttp2(); err != nil {
			return err
		}
	case setting.HTTPSScheme:
		if err := hs.configureHttps(); err != nil {
			return err
		}
	default:
	}

	listener, err := hs.getListener()
	if err != nil {
		return err
	}

	hs.log.Info("HTTP Server Listen", "address", listener.Addr().String(), "protocol",
		hs.Cfg.Protocol, "subUrl", hs.Cfg.AppSubURL, "socket", hs.Cfg.SocketPath)

	var wg sync.WaitGroup
	wg.Add(1)

	// handle http shutdown on server context done
	go func() {
		defer wg.Done()

		<-ctx.Done()
		if err := hs.httpSrv.Shutdown(context.Background()); err != nil {
			hs.log.Error("Failed to shutdown server", "error", err)
		}
	}()

	switch hs.Cfg.Protocol {
	case setting.HTTPScheme, setting.SocketScheme:
		if err := hs.httpSrv.Serve(listener); err != nil {
			if errors.Is(err, http.ErrServerClosed) {
				hs.log.Debug("server was shutdown gracefully")
				return nil
			}
			return err
		}
	case setting.HTTP2Scheme, setting.HTTPSScheme:
		if err := hs.httpSrv.ServeTLS(listener, hs.Cfg.CertFile, hs.Cfg.KeyFile); err != nil {
			if errors.Is(err, http.ErrServerClosed) {
				hs.log.Debug("server was shutdown gracefully")
				return nil
			}
			return err
		}
	default:
		panic(fmt.Sprintf("Unhandled protocol %q", hs.Cfg.Protocol))
	}

	wg.Wait()

	return nil
}

func (hs *HTTPServer) getListener() (net.Listener, error) {
	if hs.Listener != nil {
		return hs.Listener, nil
	}

	switch hs.Cfg.Protocol {
	case setting.HTTPScheme, setting.HTTPSScheme, setting.HTTP2Scheme:
		listener, err := net.Listen("tcp", hs.httpSrv.Addr)
		if err != nil {
			return nil, errutil.Wrapf(err, "failed to open listener on address %s", hs.httpSrv.Addr)
		}
		return listener, nil
	case setting.SocketScheme:
		listener, err := net.ListenUnix("unix", &net.UnixAddr{Name: hs.Cfg.SocketPath, Net: "unix"})
		if err != nil {
			return nil, errutil.Wrapf(err, "failed to open listener for socket %s", hs.Cfg.SocketPath)
		}

		// Make socket writable by group
		// nolint:gosec
		if err := os.Chmod(hs.Cfg.SocketPath, 0660); err != nil {
			return nil, errutil.Wrapf(err, "failed to change socket permissions")
		}

		return listener, nil
	default:
		hs.log.Error("Invalid protocol", "protocol", hs.Cfg.Protocol)
		return nil, fmt.Errorf("invalid protocol %q", hs.Cfg.Protocol)
	}
}

func (hs *HTTPServer) configureHttps() error {
	if hs.Cfg.CertFile == "" {
		return fmt.Errorf("cert_file cannot be empty when using HTTPS")
	}

	if hs.Cfg.KeyFile == "" {
		return fmt.Errorf("cert_key cannot be empty when using HTTPS")
	}

	if _, err := os.Stat(hs.Cfg.CertFile); os.IsNotExist(err) {
		return fmt.Errorf(`cannot find SSL cert_file at %q`, hs.Cfg.CertFile)
	}

	if _, err := os.Stat(hs.Cfg.KeyFile); os.IsNotExist(err) {
		return fmt.Errorf(`cannot find SSL key_file at %q`, hs.Cfg.KeyFile)
	}

	tlsCfg := &tls.Config{
		MinVersion:               tls.VersionTLS12,
		PreferServerCipherSuites: true,
		CipherSuites: []uint16{
			tls.TLS_ECDHE_ECDSA_WITH_AES_128_GCM_SHA256,
			tls.TLS_ECDHE_RSA_WITH_AES_128_GCM_SHA256,
			tls.TLS_ECDHE_ECDSA_WITH_AES_256_GCM_SHA384,
			tls.TLS_ECDHE_RSA_WITH_AES_256_GCM_SHA384,
			tls.TLS_ECDHE_RSA_WITH_AES_128_CBC_SHA,
			tls.TLS_ECDHE_ECDSA_WITH_AES_256_CBC_SHA,
			tls.TLS_ECDHE_RSA_WITH_AES_256_CBC_SHA,
			tls.TLS_RSA_WITH_AES_128_GCM_SHA256,
			tls.TLS_RSA_WITH_AES_256_GCM_SHA384,
			tls.TLS_RSA_WITH_AES_128_CBC_SHA,
			tls.TLS_RSA_WITH_AES_256_CBC_SHA,
		},
	}

	hs.httpSrv.TLSConfig = tlsCfg
	hs.httpSrv.TLSNextProto = make(map[string]func(*http.Server, *tls.Conn, http.Handler))

	return nil
}

func (hs *HTTPServer) configureHttp2() error {
	if hs.Cfg.CertFile == "" {
		return fmt.Errorf("cert_file cannot be empty when using HTTP2")
	}

	if hs.Cfg.KeyFile == "" {
		return fmt.Errorf("cert_key cannot be empty when using HTTP2")
	}

	if _, err := os.Stat(hs.Cfg.CertFile); os.IsNotExist(err) {
		return fmt.Errorf(`cannot find SSL cert_file at %q`, hs.Cfg.CertFile)
	}

	if _, err := os.Stat(hs.Cfg.KeyFile); os.IsNotExist(err) {
		return fmt.Errorf(`cannot find SSL key_file at %q`, hs.Cfg.KeyFile)
	}

	tlsCfg := &tls.Config{
		MinVersion:               tls.VersionTLS12,
		PreferServerCipherSuites: true,
		CipherSuites: []uint16{
			tls.TLS_CHACHA20_POLY1305_SHA256,
			tls.TLS_AES_128_GCM_SHA256,
			tls.TLS_AES_256_GCM_SHA384,
			tls.TLS_ECDHE_ECDSA_WITH_AES_128_GCM_SHA256,
			tls.TLS_ECDHE_RSA_WITH_AES_128_GCM_SHA256,
			tls.TLS_ECDHE_ECDSA_WITH_AES_256_GCM_SHA384,
			tls.TLS_ECDHE_RSA_WITH_AES_256_GCM_SHA384,
			tls.TLS_ECDHE_ECDSA_WITH_CHACHA20_POLY1305,
			tls.TLS_ECDHE_RSA_WITH_CHACHA20_POLY1305,
		},
		NextProtos: []string{"h2", "http/1.1"},
	}

	hs.httpSrv.TLSConfig = tlsCfg

	return nil
}

func (hs *HTTPServer) applyRoutes() {
	// start with middlewares & static routes
	hs.addMiddlewaresAndStaticRoutes()
	// then add view routes & api routes
	hs.RouteRegister.Register(hs.macaron)
	// then custom app proxy routes
	hs.initAppPluginRoutes(hs.macaron)
	// lastly not found route
	hs.macaron.NotFound(middleware.ReqSignedIn, hs.NotFoundHandler)
}

func (hs *HTTPServer) addMiddlewaresAndStaticRoutes() {
	m := hs.macaron

	m.Use(middleware.RequestTracing())

	m.Use(middleware.Logger(hs.Cfg))

	if hs.Cfg.EnableGzip {
		m.Use(middleware.Gziper())
	}

	m.Use(middleware.Recovery(hs.Cfg))

	hs.mapStatic(m, hs.Cfg.StaticRootPath, "build", "public/build")
	hs.mapStatic(m, hs.Cfg.StaticRootPath, "", "public")
	hs.mapStatic(m, hs.Cfg.StaticRootPath, "robots.txt", "robots.txt")

	if hs.Cfg.ImageUploadProvider == "local" {
		hs.mapStatic(m, hs.Cfg.ImagesDir, "", "/public/img/attachments")
	}

	m.Use(middleware.AddDefaultResponseHeaders(hs.Cfg))

	if hs.Cfg.ServeFromSubPath && hs.Cfg.AppSubURL != "" {
		m.SetURLPrefix(hs.Cfg.AppSubURL)
	}

	m.Use(macaron.Renderer(macaron.RenderOptions{
		Directory:  filepath.Join(hs.Cfg.StaticRootPath, "views"),
		IndentJSON: macaron.Env != macaron.PROD,
		Delims:     macaron.Delims{Left: "[[", Right: "]]"},
	}))

	// These endpoints are used for monitoring the Grafana instance
	// and should not be redirected or rejected.
	m.Use(hs.healthzHandler)
	m.Use(hs.apiHealthHandler)
	m.Use(hs.metricsEndpoint)

	m.Use(hs.ContextHandler.Middleware)
	m.Use(middleware.OrgRedirect(hs.Cfg))

	// needs to be after context handler
	if hs.Cfg.EnforceDomain {
		m.Use(middleware.ValidateHostHeader(hs.Cfg))
	}

	m.Use(middleware.HandleNoCacheHeader)
	m.Use(middleware.AddCSPHeader(hs.Cfg, hs.log))

	for _, mw := range hs.middlewares {
		m.Use(mw)
	}
}

func (hs *HTTPServer) metricsEndpoint(ctx *macaron.Context) {
	if !hs.Cfg.MetricsEndpointEnabled {
		return
	}

	if ctx.Req.Method != http.MethodGet || ctx.Req.URL.Path != "/metrics" {
		return
	}

	if hs.metricsEndpointBasicAuthEnabled() && !BasicAuthenticatedRequest(ctx.Req, hs.Cfg.MetricsEndpointBasicAuthUsername, hs.Cfg.MetricsEndpointBasicAuthPassword) {
		ctx.Resp.WriteHeader(http.StatusUnauthorized)
		return
	}

	promhttp.
		HandlerFor(prometheus.DefaultGatherer, promhttp.HandlerOpts{EnableOpenMetrics: true}).
		ServeHTTP(ctx.Resp, ctx.Req.Request)
}

// healthzHandler always return 200 - Ok if Grafana's web server is running
func (hs *HTTPServer) healthzHandler(ctx *macaron.Context) {
	notHeadOrGet := ctx.Req.Method != http.MethodGet && ctx.Req.Method != http.MethodHead
	if notHeadOrGet || ctx.Req.URL.Path != "/healthz" {
		return
	}

	ctx.WriteHeader(200)
	_, err := ctx.Resp.Write([]byte("Ok"))
	if err != nil {
		hs.log.Error("could not write to response", "err", err)
	}
}

// apiHealthHandler will return ok if Grafana's web server is running and it
// can access the database. If the database cannot be accessed it will return
// http status code 503.
func (hs *HTTPServer) apiHealthHandler(ctx *macaron.Context) {
	notHeadOrGet := ctx.Req.Method != http.MethodGet && ctx.Req.Method != http.MethodHead
	if notHeadOrGet || ctx.Req.URL.Path != "/api/health" {
		return
	}

	data := simplejson.New()
	data.Set("database", "ok")
	if !hs.Cfg.AnonymousHideVersion {
		data.Set("version", hs.Cfg.BuildVersion)
		data.Set("commit", hs.Cfg.BuildCommit)
	}

	if !hs.databaseHealthy() {
		data.Set("database", "failing")
		ctx.Resp.Header().Set("Content-Type", "application/json; charset=UTF-8")
		ctx.Resp.WriteHeader(503)
	} else {
		ctx.Resp.Header().Set("Content-Type", "application/json; charset=UTF-8")
		ctx.Resp.WriteHeader(200)
	}

	dataBytes, err := data.EncodePretty()
	if err != nil {
		hs.log.Error("Failed to encode data", "err", err)
		return
	}

	if _, err := ctx.Resp.Write(dataBytes); err != nil {
		hs.log.Error("Failed to write to response", "err", err)
	}
}

func (hs *HTTPServer) mapStatic(m *macaron.Macaron, rootDir string, dir string, prefix string) {
	headers := func(c *macaron.Context) {
		c.Resp.Header().Set("Cache-Control", "public, max-age=3600")
	}

	if prefix == "public/build" {
		headers = func(c *macaron.Context) {
			c.Resp.Header().Set("Cache-Control", "public, max-age=31536000")
		}
	}

	if hs.Cfg.Env == setting.Dev {
		headers = func(c *macaron.Context) {
			c.Resp.Header().Set("Cache-Control", "max-age=0, must-revalidate, no-cache")
		}
	}

	m.Use(httpstatic.Static(
		path.Join(rootDir, dir),
		httpstatic.StaticOptions{
			SkipLogging: true,
			Prefix:      prefix,
			AddHeaders:  headers,
		},
	))
}

func (hs *HTTPServer) metricsEndpointBasicAuthEnabled() bool {
	return hs.Cfg.MetricsEndpointBasicAuthUsername != "" && hs.Cfg.MetricsEndpointBasicAuthPassword != ""
}<|MERGE_RESOLUTION|>--- conflicted
+++ resolved
@@ -78,33 +78,18 @@
 	AccessControl          accesscontrol.AccessControl `inject:""`
 	BackendPluginManager   backendplugin.Manager
 	DataProxy              *datasourceproxy.DatasourceProxyService `inject:""`
-<<<<<<< HEAD
 	PluginRequestValidator models.PluginRequestValidator
 	PluginManager          plugins.Manager
 	SearchService          *search.SearchService          `inject:""`
 	ShortURLService        *shorturls.ShortURLService     `inject:""`
 	Live                   *live.GrafanaLive              `inject:""`
-	LivePushGateway        *push.Gateway                  `inject:""`
+	LivePushGateway        *pushhttp.Gateway              `inject:""`
 	ContextHandler         *contexthandler.ContextHandler `inject:""`
 	SQLStore               *sqlstore.SQLStore
 	LibraryPanelService    *librarypanels.LibraryPanelService `inject:""`
 	DataService            *tsdb.Service
 	PluginDashboardService *plugindashboards.Service `inject:""`
 	AlertEngine            *alerting.AlertEngine
-=======
-	PluginRequestValidator models.PluginRequestValidator           `inject:""`
-	PluginManager          plugins.Manager                         `inject:""`
-	SearchService          *search.SearchService                   `inject:""`
-	ShortURLService        *shorturls.ShortURLService              `inject:""`
-	Live                   *live.GrafanaLive                       `inject:""`
-	LivePushGateway        *pushhttp.Gateway                       `inject:""`
-	ContextHandler         *contexthandler.ContextHandler          `inject:""`
-	SQLStore               *sqlstore.SQLStore                      `inject:""`
-	LibraryPanelService    *librarypanels.LibraryPanelService      `inject:""`
-	DataService            *tsdb.Service                           `inject:""`
-	PluginDashboardService *plugindashboards.Service               `inject:""`
-	AlertEngine            *alerting.AlertEngine                   `inject:""`
->>>>>>> 999f1398
 	Listener               net.Listener
 }
 
