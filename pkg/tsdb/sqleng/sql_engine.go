--- conflicted
+++ resolved
@@ -12,22 +12,16 @@
 	"sync"
 	"time"
 
-<<<<<<< HEAD
 	"github.com/davecgh/go-spew/spew"
 	"github.com/grafana/grafana-plugin-sdk-go/data"
 	"github.com/grafana/grafana-plugin-sdk-go/data/sqlutil"
-=======
+	"github.com/grafana/grafana/pkg/components/null"
+	"github.com/grafana/grafana/pkg/components/simplejson"
+	"github.com/grafana/grafana/pkg/infra/log"
+	"github.com/grafana/grafana/pkg/models"
 	"github.com/grafana/grafana/pkg/plugins"
->>>>>>> de0c9877
 	"github.com/grafana/grafana/pkg/setting"
 	"github.com/grafana/grafana/pkg/tsdb/interval"
-
-	"github.com/grafana/grafana/pkg/infra/log"
-
-	"github.com/grafana/grafana/pkg/components/null"
-
-	"github.com/grafana/grafana/pkg/components/simplejson"
-	"github.com/grafana/grafana/pkg/models"
 	"xorm.io/core"
 	"xorm.io/xorm"
 )
@@ -69,8 +63,6 @@
 var NewXormEngine = func(driverName string, connectionString string) (*xorm.Engine, error) {
 	return xorm.NewEngine(driverName, connectionString)
 }
-
-const timeEndColumnName = "timeend"
 
 type dataPlugin struct {
 	macroEngine            SQLMacroEngine
@@ -252,8 +244,8 @@
 	return sql, nil
 }
 
-<<<<<<< HEAD
-func (e *sqlQueryEndpoint) transformToTable(query *tsdb.Query, rows *core.Rows, result *tsdb.QueryResult, tsdbQuery *tsdb.TsdbQuery) error {
+func (e *dataPlugin) transformToTable(query plugins.DataSubQuery, rows *core.Rows,
+	result *plugins.DataQueryResult, queryContext plugins.DataQuery) error {
 	frames := data.Frames{}
 	myCs := e.queryResultTransformer.GetConverterList()
 	frame, foo, err := sqlutil.FrameFromRows(rows.Rows, rowLimit, myCs...)
@@ -262,71 +254,10 @@
 		return err
 	}
 	frames = append(frames, frame)
-	result.Dataframes = tsdb.NewDecodedDataFrames(frames)
+	result.Dataframes = plugins.NewDecodedDataFrames(frames)
 	content, _ := frame.StringTable(-1, -1)
 	spew.Dump(foo)
 	fmt.Println("<<<<<<<<<<<<<<<<<<<<<<<<<<", content)
-=======
-func (e *dataPlugin) transformToTable(query plugins.DataSubQuery, rows *core.Rows,
-	result *plugins.DataQueryResult, queryContext plugins.DataQuery) error {
-	columnNames, err := rows.Columns()
-	if err != nil {
-		return err
-	}
-
-	columnCount := len(columnNames)
-
-	rowCount := 0
-	timeIndex := -1
-	timeEndIndex := -1
-
-	table := plugins.DataTable{
-		Columns: make([]plugins.DataTableColumn, columnCount),
-		Rows:    make([]plugins.DataRowValues, 0),
-	}
-
-	for i, name := range columnNames {
-		table.Columns[i].Text = name
-
-		for _, tc := range e.timeColumnNames {
-			if name == tc {
-				timeIndex = i
-				break
-			}
-
-			if timeIndex >= 0 && name == timeEndColumnName {
-				timeEndIndex = i
-				break
-			}
-		}
-	}
-
-	columnTypes, err := rows.ColumnTypes()
-	if err != nil {
-		return err
-	}
-
-	for ; rows.Next(); rowCount++ {
-		if rowCount > rowLimit {
-			return fmt.Errorf("query row limit exceeded, limit %d", rowLimit)
-		}
-
-		values, err := e.queryResultTransformer.TransformQueryResult(columnTypes, rows)
-		if err != nil {
-			return err
-		}
-
-		// converts column named time and timeend to unix timestamp in milliseconds
-		// to make native mssql datetime types and epoch dates work in
-		// annotation and table queries.
-		ConvertSqlTimeColumnToEpochMs(values, timeIndex)
-		ConvertSqlTimeColumnToEpochMs(values, timeEndIndex)
-		table.Rows = append(table.Rows, values)
-	}
-
-	result.Tables = append(result.Tables, table)
-	result.Meta.Set("rowCount", rowCount)
->>>>>>> de0c9877
 	return nil
 }
 
