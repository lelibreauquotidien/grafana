--- conflicted
+++ resolved
@@ -36,14 +36,9 @@
 }
 
 type Service struct {
-<<<<<<< HEAD
-	PluginManager plugins.Manager
-	Cfg           *setting.Cfg `inject:""`
-=======
-	PluginManager      plugins.Manager     `inject:""`
+	PluginManager      plugins.Manager
 	HTTPClientProvider httpclient.Provider `inject:""`
 	Cfg                *setting.Cfg        `inject:""`
->>>>>>> fc04a1ae
 }
 
 func (s *Service) Init() error {
