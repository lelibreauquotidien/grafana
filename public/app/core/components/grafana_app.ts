import config from 'app/core/config';
import _ from 'lodash';
import $ from 'jquery';

import coreModule from 'app/core/core_module';
import { profiler } from 'app/core/profiler';
import appEvents from 'app/core/app_events';
import Drop from 'tether-drop';
import { createStore } from 'app/stores/store';
import colors from 'app/core/utils/colors';
import { BackendSrv, setBackendSrv } from 'app/core/services/backend_srv';
import { DatasourceSrv } from 'app/features/plugins/datasource_srv';
<<<<<<< HEAD
import { AngularLoader, setAngularLoader } from 'app/core/services/angular_loader';
=======
import { configureStore } from 'app/stores/configureStore';
>>>>>>> 35a24032

export class GrafanaCtrl {
  /** @ngInject */
  constructor(
    $scope,
    alertSrv,
    utilSrv,
    $rootScope,
    $controller,
    contextSrv,
    bridgeSrv,
    backendSrv: BackendSrv,
    angularLoader: AngularLoader,
    datasourceSrv: DatasourceSrv
  ) {
<<<<<<< HEAD
    // make angular loader service available to react components
    setAngularLoader(angularLoader);
=======
    // sets singleston instances for angular services so react components can access them
    configureStore();
>>>>>>> 35a24032
    setBackendSrv(backendSrv);
    // create store with env services
    createStore({ backendSrv, datasourceSrv });

    $scope.init = () => {
      $scope.contextSrv = contextSrv;
      $scope.appSubUrl = config.appSubUrl;
      $scope._ = _;

      profiler.init(config, $rootScope);
      alertSrv.init();
      utilSrv.init();
      bridgeSrv.init();

      $scope.dashAlerts = alertSrv;
    };

    $rootScope.colors = colors;

    $scope.initDashboard = (dashboardData, viewScope) => {
      $scope.appEvent('dashboard-fetch-end', dashboardData);
      $controller('DashboardCtrl', { $scope: viewScope }).init(dashboardData);
    };

    $rootScope.onAppEvent = function(name, callback, localScope) {
      const unbind = $rootScope.$on(name, callback);
      let callerScope = this;
      if (callerScope.$id === 1 && !localScope) {
        console.log('warning rootScope onAppEvent called without localscope');
      }
      if (localScope) {
        callerScope = localScope;
      }
      callerScope.$on('$destroy', unbind);
    };

    $rootScope.appEvent = (name, payload) => {
      $rootScope.$emit(name, payload);
      appEvents.emit(name, payload);
    };

    $scope.init();
  }
}

function setViewModeBodyClass(body, mode, sidemenuOpen: boolean) {
  body.removeClass('view-mode--tv');
  body.removeClass('view-mode--kiosk');
  body.removeClass('view-mode--inactive');

  switch (mode) {
    case 'tv': {
      body.removeClass('sidemenu-open');
      body.addClass('view-mode--tv');
      break;
    }
    // 1 & true for legacy states
    case 1:
    case true: {
      body.removeClass('sidemenu-open');
      body.addClass('view-mode--kiosk');
      break;
    }
    default: {
      body.toggleClass('sidemenu-open', sidemenuOpen);
    }
  }
}

/** @ngInject */
export function grafanaAppDirective(playlistSrv, contextSrv, $timeout, $rootScope, $location) {
  return {
    restrict: 'E',
    controller: GrafanaCtrl,
    link: (scope, elem) => {
      let sidemenuOpen;
      const body = $('body');

      // see https://github.com/zenorocha/clipboard.js/issues/155
      $.fn.modal.Constructor.prototype.enforceFocus = () => {};

      $('.preloader').remove();

      sidemenuOpen = scope.contextSrv.sidemenu;
      body.toggleClass('sidemenu-open', sidemenuOpen);

      appEvents.on('toggle-sidemenu', () => {
        sidemenuOpen = scope.contextSrv.sidemenu;
        body.toggleClass('sidemenu-open');
      });

      appEvents.on('toggle-sidemenu-mobile', () => {
        body.toggleClass('sidemenu-open--xs');
      });

      appEvents.on('toggle-sidemenu-hidden', () => {
        body.toggleClass('sidemenu-hidden');
      });

      scope.$watch(
        () => playlistSrv.isPlaying,
        newValue => {
          elem.toggleClass('view-mode--playlist', newValue === true);
        }
      );

      // check if we are in server side render
      if (document.cookie.indexOf('renderKey') !== -1) {
        body.addClass('body--phantomjs');
      }

      // tooltip removal fix
      // manage page classes
      let pageClass;
      scope.$on('$routeChangeSuccess', (evt, data) => {
        if (pageClass) {
          body.removeClass(pageClass);
        }

        if (data.$$route) {
          pageClass = data.$$route.pageClass;
          if (pageClass) {
            body.addClass(pageClass);
          }
        }

        // clear body class sidemenu states
        body.removeClass('sidemenu-open--xs');

        $('#tooltip, .tooltip').remove();

        // check for kiosk url param
        setViewModeBodyClass(body, data.params.kiosk, sidemenuOpen);

        // close all drops
        for (const drop of Drop.drops) {
          drop.destroy();
        }
      });

      // handle kiosk mode
      appEvents.on('toggle-kiosk-mode', options => {
        const search = $location.search();

        if (options && options.exit) {
          search.kiosk = 1;
        }

        switch (search.kiosk) {
          case 'tv': {
            search.kiosk = 1;
            appEvents.emit('alert-success', ['Press ESC to exit Kiosk mode']);
            break;
          }
          case 1:
          case true: {
            delete search.kiosk;
            break;
          }
          default: {
            search.kiosk = 'tv';
          }
        }

        $location.search(search);
        setViewModeBodyClass(body, search.kiosk, sidemenuOpen);
      });

      // handle in active view state class
      let lastActivity = new Date().getTime();
      let activeUser = true;
      const inActiveTimeLimit = 60 * 5000;

      function checkForInActiveUser() {
        if (!activeUser) {
          return;
        }
        // only go to activity low mode on dashboard page
        if (!body.hasClass('page-dashboard')) {
          return;
        }

        if (new Date().getTime() - lastActivity > inActiveTimeLimit) {
          activeUser = false;
          body.addClass('view-mode--inactive');
          body.removeClass('sidemenu-open');
        }
      }

      function userActivityDetected() {
        lastActivity = new Date().getTime();
        if (!activeUser) {
          activeUser = true;
          body.removeClass('view-mode--inactive');
          body.toggleClass('sidemenu-open', sidemenuOpen);
        }
      }

      // mouse and keyboard is user activity
      body.mousemove(userActivityDetected);
      body.keydown(userActivityDetected);
      // set useCapture = true to catch event here
      document.addEventListener('wheel', userActivityDetected, { capture: true, passive: true });
      // treat tab change as activity
      document.addEventListener('visibilitychange', userActivityDetected);

      // check every 2 seconds
      setInterval(checkForInActiveUser, 2000);

      appEvents.on('toggle-view-mode', () => {
        lastActivity = 0;
        checkForInActiveUser();
      });

      // handle document clicks that should hide things
      body.click(evt => {
        const target = $(evt.target);
        if (target.parents().length === 0) {
          return;
        }

        // for stuff that animates, slides out etc, clicking it needs to
        // hide it right away
        const clickAutoHide = target.closest('[data-click-hide]');
        if (clickAutoHide.length) {
          const clickAutoHideParent = clickAutoHide.parent();
          clickAutoHide.detach();
          setTimeout(() => {
            clickAutoHideParent.append(clickAutoHide);
          }, 100);
        }

        if (target.parents('.navbar-buttons--playlist').length === 0) {
          playlistSrv.stop();
        }

        // hide search
        if (body.find('.search-container').length > 0) {
          if (target.parents('.search-results-container, .search-field-wrapper').length === 0) {
            scope.$apply(() => {
              scope.appEvent('hide-dash-search');
            });
          }
        }

        // hide popovers
        const popover = elem.find('.popover');
        if (popover.length > 0 && target.parents('.graph-legend').length === 0) {
          popover.hide();
        }
      });
    },
  };
}

coreModule.directive('grafanaApp', grafanaAppDirective);<|MERGE_RESOLUTION|>--- conflicted
+++ resolved
@@ -10,11 +10,8 @@
 import colors from 'app/core/utils/colors';
 import { BackendSrv, setBackendSrv } from 'app/core/services/backend_srv';
 import { DatasourceSrv } from 'app/features/plugins/datasource_srv';
-<<<<<<< HEAD
 import { AngularLoader, setAngularLoader } from 'app/core/services/angular_loader';
-=======
 import { configureStore } from 'app/stores/configureStore';
->>>>>>> 35a24032
 
 export class GrafanaCtrl {
   /** @ngInject */
@@ -30,13 +27,10 @@
     angularLoader: AngularLoader,
     datasourceSrv: DatasourceSrv
   ) {
-<<<<<<< HEAD
     // make angular loader service available to react components
     setAngularLoader(angularLoader);
-=======
     // sets singleston instances for angular services so react components can access them
     configureStore();
->>>>>>> 35a24032
     setBackendSrv(backendSrv);
     // create store with env services
     createStore({ backendSrv, datasourceSrv });
