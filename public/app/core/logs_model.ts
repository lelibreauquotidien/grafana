--- conflicted
+++ resolved
@@ -28,13 +28,9 @@
   toDataFrame,
 } from '@grafana/data';
 import { getThemeColor } from 'app/core/utils/colors';
-<<<<<<< HEAD
+import { SIPrefix } from '@grafana/data/src/valueFormats/symbolFormatters';
 
 import uPlot from 'uplot';
-=======
-import { SIPrefix } from '@grafana/data/src/valueFormats/symbolFormatters';
-import { config } from '@grafana/runtime';
->>>>>>> 0afc4c03
 
 export const LIMIT_LABEL = 'Line limit';
 
