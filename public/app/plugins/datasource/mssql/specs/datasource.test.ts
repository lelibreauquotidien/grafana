import { of } from 'rxjs';
import { dataFrameToJSON, dateTime, MetricFindValue, MutableDataFrame } from '@grafana/data';

import { MssqlDatasource } from '../datasource';
import { TemplateSrv } from 'app/features/templating/template_srv';
import { backendSrv } from 'app/core/services/backend_srv';
import { initialCustomVariableModelState } from '../../../../features/variables/custom/reducer';
import { createFetchResponse } from 'test/helpers/createFetchResponse';
import { TimeSrvStub } from 'test/specs/helpers';

jest.mock('@grafana/runtime', () => ({
  ...((jest.requireActual('@grafana/runtime') as unknown) as object),
  getBackendSrv: () => backendSrv,
}));

describe('MSSQLDatasource', () => {
  const templateSrv: TemplateSrv = new TemplateSrv();
  const fetchMock = jest.spyOn(backendSrv, 'fetch');

  const ctx: any = {};

  beforeEach(() => {
    jest.clearAllMocks();

    ctx.instanceSettings = { name: 'mssql' };
    ctx.ds = new MssqlDatasource(ctx.instanceSettings, templateSrv);
  });

  describe('When performing annotationQuery', () => {
    let results: any;

    const annotationName = 'MyAnno';

    const options = {
      annotation: {
        name: annotationName,
        rawQuery: 'select time, text, tags from table;',
      },
      range: {
        from: dateTime(1432288354),
        to: dateTime(1432288401),
      },
    };

    const response = {
      results: {
        MyAnno: {
          frames: [
            dataFrameToJSON(
              new MutableDataFrame({
                fields: [
                  { name: 'time', values: [1521545610656, 1521546251185, 1521546501378] },
                  { name: 'text', values: ['some text', 'some text2', 'some text3'] },
                  { name: 'tags', values: ['TagA,TagB', ' TagB , TagC', null] },
                ],
              })
            ),
          ],
        },
      },
    };

    beforeEach(() => {
      fetchMock.mockImplementation(() => of(createFetchResponse(response)));

      return ctx.ds.annotationQuery(options).then((data: any) => {
        results = data;
      });
    });

    it('should return annotation list', () => {
      expect(results.length).toBe(3);

      expect(results[0].text).toBe('some text');
      expect(results[0].tags[0]).toBe('TagA');
      expect(results[0].tags[1]).toBe('TagB');

      expect(results[1].tags[0]).toBe('TagB');
      expect(results[1].tags[1]).toBe('TagC');

      expect(results[2].tags.length).toBe(0);
    });
  });

  describe('When performing metricFindQuery', () => {
    let results: MetricFindValue[];
    const query = 'select * from atable';
    const response = {
      results: {
        tempvar: {
          frames: [
            dataFrameToJSON(
              new MutableDataFrame({
                fields: [
                  { name: 'title', values: ['aTitle', 'aTitle2', 'aTitle3'] },
                  { name: 'text', values: ['some text', 'some text2', 'some text3'] },
                ],
              })
            ),
          ],
        },
      },
    };

    beforeEach(() => {
      fetchMock.mockImplementation(() => of(createFetchResponse(response)));

      return ctx.ds.metricFindQuery(query).then((data: MetricFindValue[]) => {
        results = data;
      });
    });

    it('should return list of all column values', () => {
      expect(results.length).toBe(6);
      expect(results[0].text).toBe('aTitle');
      expect(results[5].text).toBe('some text3');
    });
  });

  describe('When performing metricFindQuery with key, value columns', () => {
    let results: any;
    const query = 'select * from atable';
    const response = {
      results: {
        tempvar: {
          frames: [
            dataFrameToJSON(
              new MutableDataFrame({
                fields: [
                  { name: '__value', values: ['value1', 'value2', 'value3'] },
                  { name: '__text', values: ['aTitle', 'aTitle2', 'aTitle3'] },
                ],
              })
            ),
          ],
        },
      },
    };

    beforeEach(() => {
      fetchMock.mockImplementation(() => of(createFetchResponse(response)));

      return ctx.ds.metricFindQuery(query).then((data: any) => {
        results = data;
      });
    });

    it('should return list of as text, value', () => {
      expect(results.length).toBe(3);
      expect(results[0].text).toBe('aTitle');
      expect(results[0].value).toBe('value1');
      expect(results[2].text).toBe('aTitle3');
      expect(results[2].value).toBe('value3');
    });
  });

  describe('When performing metricFindQuery with key, value columns and with duplicate keys', () => {
    let results: any;
    const query = 'select * from atable';
    const response = {
      results: {
        tempvar: {
          frames: [
            dataFrameToJSON(
              new MutableDataFrame({
                fields: [
                  { name: '__text', values: ['aTitle', 'aTitle', 'aTitle'] },
                  { name: '__value', values: ['same', 'same', 'diff'] },
                ],
              })
            ),
          ],
        },
      },
    };

    beforeEach(() => {
      fetchMock.mockImplementation(() => of(createFetchResponse(response)));
      return ctx.ds.metricFindQuery(query).then((data: any) => {
        results = data;
      });
    });

    it('should return list of unique keys', () => {
      expect(results.length).toBe(1);
      expect(results[0].text).toBe('aTitle');
      expect(results[0].value).toBe('same');
    });
  });

  describe('When performing metricFindQuery', () => {
    const query = 'select * from atable';
    const response = {
      results: {
        tempvar: {
          frames: [
            dataFrameToJSON(
              new MutableDataFrame({
                fields: [{ name: 'test', values: ['aTitle'] }],
              })
            ),
          ],
        },
      },
    };
    const time = {
      from: dateTime(1521545610656),
      to: dateTime(1521546251185),
    };

    beforeEach(() => {
<<<<<<< HEAD
=======
      ctx.timeSrv.setTime(time);
>>>>>>> 2a98ac1a
      fetchMock.mockImplementation(() => of(createFetchResponse(response)));

      return ctx.ds.metricFindQuery(query, { range: time });
    });

    it('should pass timerange to datasourceRequest', () => {
      expect(fetchMock).toBeCalledTimes(1);
      expect(fetchMock.mock.calls[0][0].data.from).toBe(time.from.valueOf().toString());
      expect(fetchMock.mock.calls[0][0].data.to).toBe(time.to.valueOf().toString());
      expect(fetchMock.mock.calls[0][0].data.queries.length).toBe(1);
      expect(fetchMock.mock.calls[0][0].data.queries[0].rawSql).toBe(query);
    });
  });

  describe('When interpolating variables', () => {
    beforeEach(() => {
      ctx.variable = { ...initialCustomVariableModelState };
    });

    describe('and value is a string', () => {
      it('should return an unquoted value', () => {
        expect(ctx.ds.interpolateVariable('abc', ctx.variable)).toEqual('abc');
      });
    });

    describe('and value is a number', () => {
      it('should return an unquoted value', () => {
        expect(ctx.ds.interpolateVariable(1000, ctx.variable)).toEqual(1000);
      });
    });

    describe('and value is an array of strings', () => {
      it('should return comma separated quoted values', () => {
        expect(ctx.ds.interpolateVariable(['a', 'b', 'c'], ctx.variable)).toEqual("'a','b','c'");
      });
    });

    describe('and variable allows multi-value and value is a string', () => {
      it('should return a quoted value', () => {
        ctx.variable.multi = true;
        expect(ctx.ds.interpolateVariable('abc', ctx.variable)).toEqual("'abc'");
      });
    });

    describe('and variable contains single quote', () => {
      it('should return a quoted value', () => {
        ctx.variable.multi = true;
        expect(ctx.ds.interpolateVariable("a'bc", ctx.variable)).toEqual("'a''bc'");
      });
    });

    describe('and variable allows all and value is a string', () => {
      it('should return a quoted value', () => {
        ctx.variable.includeAll = true;
        expect(ctx.ds.interpolateVariable('abc', ctx.variable)).toEqual("'abc'");
      });
    });
  });

  describe('targetContainsTemplate', () => {
    it('given query that contains template variable it should return true', () => {
      const rawSql = `SELECT
      $__timeGroup(createdAt,'$summarize') as time,
      avg(value) as value,
      hostname as metric
    FROM
      grafana_metric
    WHERE
      $__timeFilter(createdAt) AND
      measurement = 'logins.count' AND
      hostname IN($host)
    GROUP BY $__timeGroup(createdAt,'$summarize'), hostname
    ORDER BY 1`;
      const query = {
        rawSql,
      };
      templateSrv.init([
        { type: 'query', name: 'summarize', current: { value: '1m' } },
        { type: 'query', name: 'host', current: { value: 'a' } },
      ]);
      expect(ctx.ds.targetContainsTemplate(query)).toBeTruthy();
    });

    it('given query that only contains global template variable it should return false', () => {
      const rawSql = `SELECT
      $__timeGroup(createdAt,'$__interval') as time,
      avg(value) as value,
      hostname as metric
    FROM
      grafana_metric
    WHERE
      $__timeFilter(createdAt) AND
      measurement = 'logins.count'
    GROUP BY $__timeGroup(createdAt,'$summarize'), hostname
    ORDER BY 1`;
      const query = {
        rawSql,
      };
      templateSrv.init([
        { type: 'query', name: 'summarize', current: { value: '1m' } },
        { type: 'query', name: 'host', current: { value: 'a' } },
      ]);
      expect(ctx.ds.targetContainsTemplate(query)).toBeFalsy();
    });
  });
});<|MERGE_RESOLUTION|>--- conflicted
+++ resolved
@@ -209,10 +209,6 @@
     };
 
     beforeEach(() => {
-<<<<<<< HEAD
-=======
-      ctx.timeSrv.setTime(time);
->>>>>>> 2a98ac1a
       fetchMock.mockImplementation(() => of(createFetchResponse(response)));
 
       return ctx.ds.metricFindQuery(query, { range: time });
