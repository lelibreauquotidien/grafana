--- conflicted
+++ resolved
@@ -1,13 +1,8 @@
 // Libraries
 import { cloneDeep } from 'lodash';
-<<<<<<< HEAD
-import { interval, merge, Observable, ReplaySubject, Unsubscribable } from 'rxjs';
+import { ReplaySubject, Unsubscribable, Observable, interval, merge } from 'rxjs';
 import { last, map, sample, share } from 'rxjs/operators';
-=======
-import { ReplaySubject, Unsubscribable, Observable } from 'rxjs';
-import { map } from 'rxjs/operators';
-
->>>>>>> 8c5d9250
+
 // Services & Utils
 import { config } from 'app/core/config';
 import { getDatasourceSrv } from 'app/features/plugins/datasource_srv';
@@ -52,7 +47,6 @@
 
   constructor() {
     this.subject = new ReplaySubject(1);
-<<<<<<< HEAD
   }
 
   /**
@@ -75,30 +69,6 @@
     return this.subject.pipe();
   }
 
-=======
-  }
-
-  /**
-   * Returns an observable that subscribes to the shared multi-cast subject (that reply last result).
-   */
-  getData(transform = true): Observable<PanelData> {
-    if (transform) {
-      return this.subject.pipe(
-        map((data: PanelData) => {
-          if (this.hasTransformations()) {
-            const newSeries = transformDataFrame(this.transformations, data.series);
-            return { ...data, series: newSeries };
-          }
-          return data;
-        })
-      );
-    }
-
-    // Just pass it directly
-    return this.subject.pipe();
-  }
-
->>>>>>> 8c5d9250
   hasTransformations() {
     return config.featureToggles.transformations && this.transformations && this.transformations.length > 0;
   }
@@ -172,7 +142,6 @@
       request.interval = norm.interval;
       request.intervalMs = norm.intervalMs;
 
-<<<<<<< HEAD
       const reqObservable = runRequest(ds, request).pipe(share());
       const timer = interval(250);
 
@@ -187,9 +156,6 @@
           reqObservable.pipe(sample(timer))
         )
       );
-=======
-      this.pipeToSubject(runRequest(ds, request));
->>>>>>> 8c5d9250
     } catch (err) {
       console.log('PanelQueryRunner Error', err);
     }
